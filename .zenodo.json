{
    "title": "tobac - Tracking and Object-based Analysis of Clouds",
    "creators": [
        {
            "name": "Heikenfeld, Max",
            "affiliation": "University of Oxford",
            "orcid": "0000-0001-8124-8048",
        },
        {
            "name": "Julia Kukulies",
            "affiliation": "University of Gothenburg (Sweden)",
            "orcid": "0000-0001-6084-0069",
        },
        {
<<<<<<< HEAD
            "name": "Eric Bruning",
            "affiliation": "Texas Tech University",
            "orcid": "0000-0003-1959-442X",
=======
            "name": "Nils Pfeifer",
            "affiliation": "University of Leipzig",
            "orcid": "0000-0002-5350-1445",
>>>>>>> fee00143
        },
    ],
    "keywords": ["cloud tracking"],
    "upload_type": "software",
}<|MERGE_RESOLUTION|>--- conflicted
+++ resolved
@@ -12,16 +12,15 @@
             "orcid": "0000-0001-6084-0069",
         },
         {
-<<<<<<< HEAD
             "name": "Eric Bruning",
             "affiliation": "Texas Tech University",
             "orcid": "0000-0003-1959-442X",
-=======
+         },
+          {
             "name": "Nils Pfeifer",
             "affiliation": "University of Leipzig",
             "orcid": "0000-0002-5350-1445",
->>>>>>> fee00143
-        },
+        }
     ],
     "keywords": ["cloud tracking"],
     "upload_type": "software",
